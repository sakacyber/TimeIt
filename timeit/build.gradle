--- conflicted
+++ resolved
@@ -28,12 +28,8 @@
 
     siteUrl = 'https://yashovardhan99.github.io/TimeIt'
     gitUrl = 'https://github.com/yashovardhan99/TimeIt.git'
-
-<<<<<<< HEAD
-    libraryVersion = '1.1.1'
-=======
+    
     libraryVersion = '1.2.0'
->>>>>>> 9322379d
 
     developerId = 'yashovardhan99'
     developerName = 'Yashovardhan Dhanania'
@@ -52,13 +48,9 @@
     defaultConfig {
         minSdkVersion 19
         targetSdkVersion 28
-<<<<<<< HEAD
-        versionCode 1001001
-        versionName "1.1.1"
-=======
+        
         versionCode 1002000
         versionName "1.2.0"
->>>>>>> 9322379d
 
         testInstrumentationRunner "androidx.test.runner.AndroidJUnitRunner"
 

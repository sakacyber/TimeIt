--- conflicted
+++ resolved
@@ -35,11 +35,7 @@
  * Created by Yashovardhan99 on 8/12/18 as a part of TimeIt.
  *
  * @author Yashovardhan Dhanania
-<<<<<<< HEAD
- * @version 1.1.1
-=======
  * @version 1.2
->>>>>>> 9322379d
  * @see java.lang.Runnable
  */
 public class Stopwatch {
@@ -99,11 +95,7 @@
             displayTime.append(f.format(seconds)).append('.').append(f.format(milliseconds));
 
         else if (hours == 0)
-<<<<<<< HEAD
-            displayTime.append(f.format(minutes)).append(":").append(f.format(seconds)).append(".").append(f.format(milliseconds));
-=======
             displayTime.append(f.format(minutes)).append(":").append(f.format(seconds)).append('.').append(f.format(milliseconds));
->>>>>>> 9322379d
 
         else
             displayTime.append(hours).append(":").append(f.format(minutes)).append(":").append(f.format(seconds));
